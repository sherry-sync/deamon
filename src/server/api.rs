use reqwest::{Body, multipart};
use tokio::fs::File;
use tokio_util::codec::{BytesCodec, FramedRead};
use crate::config::SherryConfigJSON;
use crate::event::file_event::{SyncEvent, SyncEventKind};

pub async fn send_file(config: SherryConfigJSON, auth: String, event: &SyncEvent) -> anyhow::Result<String> {
    let mut form = multipart::Form::new()
        .text("eventType", event.kind.to_string())
        .text("fileName", event.sync_path.to_string());
    if event.kind == SyncEventKind::Create || event.kind == SyncEventKind::Update {
        form = form.part("file", multipart::Part::stream(Body::wrap_stream(FramedRead::new(
            File::open(&event.local_path).await?,
            BytesCodec::new(),
        ))));
    }

    Ok(reqwest::Client::new()
        .post(format!("{}/events", config.api_url))
        .header("Authorization", format!("Bearer {auth}"))
<<<<<<< HEAD
        .multipart(
            multipart::Form::new()
                .text("eventType", event.kind.to_string())
                .text("fileName", event.sync_path.to_string())
                .text("fileHash", event.update_hash.to_string())
                .part("file", multipart::Part::stream(Body::wrap_stream(FramedRead::new(
                    File::open(&event.local_path).await?,
                    BytesCodec::new(),
                ))))
        ).send().await?.text().await?)
=======
        .multipart(form).send().await?.text().await?)
>>>>>>> 46e82d09
}<|MERGE_RESOLUTION|>--- conflicted
+++ resolved
@@ -9,7 +9,9 @@
         .text("eventType", event.kind.to_string())
         .text("fileName", event.sync_path.to_string());
     if event.kind == SyncEventKind::Create || event.kind == SyncEventKind::Update {
-        form = form.part("file", multipart::Part::stream(Body::wrap_stream(FramedRead::new(
+        form = form
+            .text("fileHash", event.update_hash.to_string())
+                .part("file", multipart::Part::stream(Body::wrap_stream(FramedRead::new(
             File::open(&event.local_path).await?,
             BytesCodec::new(),
         ))));
@@ -18,18 +20,5 @@
     Ok(reqwest::Client::new()
         .post(format!("{}/events", config.api_url))
         .header("Authorization", format!("Bearer {auth}"))
-<<<<<<< HEAD
-        .multipart(
-            multipart::Form::new()
-                .text("eventType", event.kind.to_string())
-                .text("fileName", event.sync_path.to_string())
-                .text("fileHash", event.update_hash.to_string())
-                .part("file", multipart::Part::stream(Body::wrap_stream(FramedRead::new(
-                    File::open(&event.local_path).await?,
-                    BytesCodec::new(),
-                ))))
-        ).send().await?.text().await?)
-=======
         .multipart(form).send().await?.text().await?)
->>>>>>> 46e82d09
 }